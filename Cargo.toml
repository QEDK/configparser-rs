--- conflicted
+++ resolved
@@ -19,9 +19,5 @@
 
 [dependencies]
 async-std = { version = "1.12.0", optional = true }
-<<<<<<< HEAD
-derive_builder = { version = "0.12.0", optional = true }
-indexmap = { version = "1.9.1", optional = true }
-=======
 indexmap = { version = "2.1.0", optional = true }
->>>>>>> 3be365cf
+derive_builder = { version = "0.12.0", optional = true }
[package]
name = "configparser"
version = "3.0.1"
authors = ["QEDK <qedk.en@gmail.com>"]
edition = "2021"
description = "A simple configuration parsing utility with no dependencies that allows you to parse INI and ini-style syntax. You can use this to write Rust programs which can be customized by end users easily."
homepage = "https://github.com/QEDK/configparser-rs"
repository = "https://github.com/QEDK/configparser-rs"
documentation = "https://docs.rs/configparser"
readme = "README.md"
license = "MIT OR LGPL-3.0-or-later"
keywords = ["config", "ini", "settings", "configuration", "parser"]
categories = ["config", "encoding", "parser-implementations"]

[badges]
travis-ci = { repository = "QEDK/configparser", branch = "master" }
maintenance = { status = "actively-developed" }

# See more keys and their definitions at https://doc.rust-lang.org/cargo/reference/manifest.html

[dependencies]
<<<<<<< HEAD
async-std = { version = "1.12.0", optional = true }
indexmap = { version = "1.7", optional = true }
=======
indexmap = { version = "1.9.1", optional = true }
>>>>>>> 641d84f2
<|MERGE_RESOLUTION|>--- conflicted
+++ resolved
@@ -19,9 +19,5 @@
 # See more keys and their definitions at https://doc.rust-lang.org/cargo/reference/manifest.html
 
 [dependencies]
-<<<<<<< HEAD
 async-std = { version = "1.12.0", optional = true }
-indexmap = { version = "1.7", optional = true }
-=======
-indexmap = { version = "1.9.1", optional = true }
->>>>>>> 641d84f2
+indexmap = { version = "1.9.1", optional = true }